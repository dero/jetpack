--- conflicted
+++ resolved
@@ -1,9 +1,5 @@
 /* This file was automatically generated on Sep 29 2014 23:28:15 */
 
-<<<<<<< HEAD
-=======
-
->>>>>>> e5fe54cc
 ul#adminmenu a.wp-has-current-submenu:after,
 ul#adminmenu > li.current > a.current:after {
 	border-left-color:#8da94c;
