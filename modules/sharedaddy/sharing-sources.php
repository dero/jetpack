--- conflicted
+++ resolved
@@ -76,11 +76,7 @@
 			$url,
 			( true == $this->open_link_in_new ) ? ' target="_blank"' : '',
 			$title,
-<<<<<<< HEAD
-			( $this->button_style == 'icon' ) ? '></span><span class="sharing-screen-reader-text"' : '',
-=======
 			( 'icon' == $this->button_style ) ? '></span><span class="sharing-screen-reader-text"' : '',
->>>>>>> 5503b13d
 
 			$text
 		);
